--- conflicted
+++ resolved
@@ -5,14 +5,10 @@
 edition = "2018"
 
 [dependencies]
-<<<<<<< HEAD
-nalgebra = "0.21"
-tokio = { version = "0.2", features = ["udp", "time", "macros", "rt-core"] }
-rust-ini = "0.15" # INI For configuration
-=======
+
 nalgebra = "0.22"
 tokio = { version = "0.2.22", features = ["udp", "time", "macros", "rt-core"] }
->>>>>>> b3268bfc
+rust-ini = "0.15" # INI For configuration
 
 [profile.dev]
 opt-level = 2
