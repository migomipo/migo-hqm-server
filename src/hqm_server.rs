use std::net::{SocketAddr};

use nalgebra::{Vector3, Point3, Matrix3, Vector2, Rotation3};

use std::cmp::min;
use std::time::{Duration, Instant};

use crate::hqm_parse::{HQMMessageReader, HQMMessageWriter, HQMObjectPacket};
use crate::hqm_simulate::HQMSimulationEvent;
use crate::hqm_game::{HQMTeam, HQMGameObject, HQMGameState, HQMSkaterHand, HQMGameWorld, HQMMessage, HQMGame, HQMPlayerInput, HQMIcingStatus, HQMOffsideStatus, HQMRulesState, HQMPhysicsConfig};
use tokio::net::UdpSocket;
use std::rc::Rc;
use std::collections::{HashSet, HashMap};
use std::sync::Arc;
use bytes::{BytesMut, Bytes};

use tracing::info;
use std::collections::VecDeque;
use std::f32::consts::{PI, FRAC_PI_2};

use std::net::IpAddr;
use std::error::Error;
use tokio::io::AsyncWriteExt;
use tokio::fs::File;
use std::path::PathBuf;

const GAME_HEADER: &[u8] = b"Hock";

pub struct HQMSavedTick {
    packets: Vec<HQMObjectPacket>,
    time: Instant,
}

enum HQMServerReceivedData {
    GameClientPacket {
        addr: SocketAddr,
        data: Bytes,
    }
}

pub(crate) struct HQMServer {
    pub(crate) players: Vec<Option<HQMConnectedPlayer>>,
    pub(crate) ban_list: HashSet<std::net::IpAddr>,
    pub(crate) allow_join: bool,
    pub(crate) config: HQMServerConfiguration,
    pub(crate) game: HQMGame,
    game_alloc: u32,
    pub(crate) is_muted:bool,
}

impl HQMServer {
    async fn handle_message(&mut self, addr: SocketAddr, socket: & Arc<UdpSocket>, msg: &[u8]) {
        let mut parser = HQMMessageReader::new(&msg);
        let header = parser.read_bytes_aligned(4);
        if header != GAME_HEADER {
            return;
        }

        let command = parser.read_byte_aligned();
        match command {
            0 => {
                self.request_info(socket, addr, &mut parser);
            },
            2 => {
                self.player_join(addr, &mut parser);
            },
            // if 8 or 0x10, client is modded, probly want to send it to the player_update function to store it in the client/player struct, to use when responding to clients
            4 | 8 | 0x10 => {
                self.player_update(addr, &mut parser, command);
            },
            7 => {
                self.player_exit(addr);
            },
            _ => {}
        }
    }

    fn request_info<'a>(&self, socket: & Arc<UdpSocket>, addr: SocketAddr, parser: &mut HQMMessageReader<'a>) {
        let mut write_buf = vec![0u8;512];
        let _player_version = parser.read_bits(8);
        let ping = parser.read_u32_aligned();

        let mut writer = HQMMessageWriter::new(& mut write_buf);
        writer.write_bytes_aligned(GAME_HEADER);
        writer.write_byte_aligned(1);
        writer.write_bits(8, 55);
        writer.write_u32_aligned(ping);

        let player_count  = self.player_count();
        writer.write_bits(8, player_count as u32);
        writer.write_bits(4, 4);
        writer.write_bits(4, self.config.team_max as u32);

        writer.write_bytes_aligned_padded(32, self.config.server_name.as_ref());

        let written = writer.get_bytes_written();
        let socket = socket.clone();
        let addr = addr.clone();
        tokio::spawn(async move {
            let slice= &write_buf[0..written];
            let _ = socket.send_to(slice, addr).await;
        });

    }

    fn player_count (& self) -> usize {
        let mut player_count = 0;
        for player in &self.players {
            if player.is_some() {
                player_count += 1;
            }
        }
        player_count
    }

    fn player_update(&mut self, addr: SocketAddr, parser: &mut HQMMessageReader, command: u8) {
        let current_slot = self.find_player_slot(addr);
        let (player_index, player) = match current_slot {
            Some(x) => {
                (x, self.players[x].as_mut().unwrap())
            }
            None => {
                return;
            }
        };

        // Set client version based on the command used to trigger player_update
        // Huge thank you to Baba for his help with this!
        match command {
            4 => {
                player.client_version = 0; // Cryptic
            },
            8 => {
                player.client_version = 1; // Baba - Ping
            },
            0x10 => {
                player.client_version = 2; // Baba - Ping + Rules
            },
            _ => {}
        }

        let current_game_id = parser.read_u32_aligned();

        let input_stick_angle = parser.read_f32_aligned();
        let input_turn = parser.read_f32_aligned();
        let input_unknown = parser.read_f32_aligned();
        let input_fwbw = parser.read_f32_aligned();
        let input_stick_rot_1 = parser.read_f32_aligned();
        let input_stick_rot_2 = parser.read_f32_aligned();
        let input_head_rot = parser.read_f32_aligned();
        let input_body_rot = parser.read_f32_aligned();
        let input_keys = parser.read_u32_aligned();
        let input = HQMPlayerInput {
            stick_angle: input_stick_angle,
            turn: input_turn,
            unknown: input_unknown,
            fwbw: input_fwbw,
            stick: Vector2::new (input_stick_rot_1, input_stick_rot_2),
            head_rot: input_head_rot,
            body_rot: input_body_rot,
            keys: input_keys,
        };

        // if modded client get deltatime
        if player.client_version > 0 {
            let delta = parser.read_u32_aligned();
            player.deltatime = delta;
        }

        let packet = parser.read_u32_aligned();

        if player.game_id == current_game_id && player.known_packet < packet {
            if let Some(diff) = self.game.packet.checked_sub(packet) {
                let diff = diff as usize;
                let t1 = Instant::now();
                if let Some (t2) = self.game.saved_ticks.get(diff).map(|x| x.time) {
                    if let Some(duration) = t1.checked_duration_since(t2) {
                        player.last_ping.truncate(100 - 1);
                        player.last_ping.push_front(duration.as_secs_f32());
                    }
                }
            }
        }

        player.inactivity = 0;
        player.known_packet = packet;
        player.input = input;
        player.game_id = current_game_id;
        player.known_msgpos = parser.read_u16_aligned() as usize;

        let has_chat_msg = parser.read_bits(1) == 1;
        if has_chat_msg {
            let rep = parser.read_bits(3) as u8;
            if player.chat_rep != Some(rep) {
                player.chat_rep = Some(rep);
                let byte_num = parser.read_bits(8) as usize;
                let message = parser.read_bytes_aligned(byte_num);
                self.process_message(message, player_index);
            }

        }
    }

    fn player_join(&mut self, addr: SocketAddr, parser: &mut HQMMessageReader) {
        let player_count = self.player_count();
        let max_player_count = self.config.player_max;
        if player_count >= max_player_count {
            return; // Ignore join request
        }
        let player_version = parser.read_bits(8);
        if player_version != 55 {
            return; // Not the right version
        }
        let current_slot = self.find_player_slot( addr);
        if current_slot.is_some() {
            return; // Player has already joined
        }

        // Check ban list
        if self.ban_list.contains(&addr.ip()){
            return;
        }

        // Disabled join
        if !self.allow_join{
            return;
        }

        let player_name_bytes = parser.read_bytes_aligned(32);
        let player_name = get_player_name(player_name_bytes);
        match player_name {
            Some(name) => {
                if let Some(player_index) = self.add_player(name.clone(), addr) {
                    info!("{} ({}) joined server from address {:?}", name, player_index, addr);
                    let msg = format!("{} joined", name);
                    self.add_server_chat_message(msg);
                }
            }
            _ => {}
        };
    }


    fn set_hand (& mut self, hand: HQMSkaterHand, player_index: usize) {
        if let Some(player) = & mut self.players[player_index] {
            player.hand = hand;
            if let Some(skater_obj_index) = player.skater {
                if let HQMGameObject::Player(skater) = & mut self.game.world.objects[skater_obj_index] {
                    if self.game.state == HQMGameState::Game {
                        let msg = format!("Stick hand will change after next intermission");
                        self.add_directed_server_chat_message(msg, player_index);

                        return;
                    }

                    skater.hand = hand;
                }
            }
        }
    }

    fn process_command (&mut self, command: &str, arg: &str, player_index: usize) {

        match command{
            "enablejoin" => {
                self.set_allow_join(player_index,true);
            },
            "disablejoin" => {
                self.set_allow_join(player_index,false);
            },
            "mute" => {
                if let Ok(mute_player_index) = arg.parse::<usize>() {
                    if mute_player_index < self.players.len() {
                        self.mute_player(player_index, mute_player_index);
                    }
                }
            },
            "unmute" => {
                if let Ok(mute_player_index) = arg.parse::<usize>() {
                    if mute_player_index < self.players.len() {
                        self.unmute_player(player_index, mute_player_index);
                    }
                }
            },
            /*"shadowmute" => {
                if let Ok(mute_player_index) = arg.parse::<usize>() {
                    if mute_player_index < self.players.len() {
                        self.shadowmute_player(player_index, mute_player_index);
                    }
                }
            },*/
            "mutechat" => {
                self.mute_chat(player_index);
            },
            "unmutechat" => {
                self.unmute_chat(player_index);
            },
            "fs" => {
                if let Ok(force_player_index) = arg.parse::<usize>() {
                    if force_player_index < self.players.len() {
                        self.force_player_off_ice(player_index, force_player_index);
                    }
                }
            },
            "kick" => {
                if let Ok(kick_player_index) = arg.parse::<usize>() {
                    if kick_player_index < self.players.len() {
                        self.kick_player(player_index, kick_player_index, false);
                    }
                }
            },
            "kickall" => {
                self.kick_all_matching(player_index, arg,false);
            },
            "ban" => {
                if let Ok(kick_player_index) = arg.parse::<usize>() {
                    if kick_player_index < self.players.len() {
                        self.kick_player(player_index, kick_player_index, true);
                    }
                }
            },
            "banall" => {
                self.kick_all_matching(player_index, arg,true);
            },
            "clearbans" => {
                self.clear_bans(player_index);
            },
            "set" => {
                let args = arg.split(" ").collect::<Vec<&str>>();
                if args.len() > 1{
                    match args[0]{
                        "redscore" =>{

                            let input_score = match args[1].parse::<i32>() {
                                Ok(input_score) => input_score,
                                Err(_) => -1
                            };

                            if input_score >= 0{
                                self.set_score(HQMTeam::Red,input_score as u32,player_index)
                            }
                        },
                        "bluescore" =>{
                            let input_score = match args[1].parse::<i32>() {
                                Ok(input_score) => input_score,
                                Err(_) => -1
                            };

                            if input_score >= 0{
                                self.set_score(HQMTeam::Blue,input_score as u32,player_index)
                            }
                        },
                        "period" =>{
                            let input_period = match args[1].parse::<i32>() {
                                Ok(input_period) => input_period,
                                Err(_) => -1
                            };

                            if input_period >= 0{
                                self.set_period(input_period as u32,player_index)
                            }
                        },
                        "clock" =>{

                            let time_part_string = match args[1].parse::<String>(){
                                Ok(time_part_string) => time_part_string,
                                Err(_) => {return;}
                            };

                            let time_parts: Vec<&str> = time_part_string.split(':').collect();

                            if time_parts.len() >= 2{
                                let time_minutes = match time_parts[0].parse::<i32>() {
                                    Ok(time_minutes) => time_minutes,
                                    Err(_) => -1
                                };

                                let time_seconds = match time_parts[1].parse::<i32>() {
                                    Ok(time_seconds) => time_seconds,
                                    Err(_) => -1
                                };

                                if time_minutes < 0 || time_seconds < 0{
                                    return;
                                }

                                self.set_clock(time_minutes as u32,time_seconds as u32, player_index);
                            }
                        },
                        "hand" =>{
                            match args[1]{
                                "left" =>{
                                    self.set_hand(HQMSkaterHand::Left, player_index);
                                },
                                "right" =>{
                                    self.set_hand(HQMSkaterHand::Right, player_index);
                                },
                                _=>{}
                            }
                        },
                        "icing" => {
                            if let Some(arg) = args.get(1) {
                                self.set_icing_rule(player_index, arg);
                            }
                        },
                        "offside" => {
                            if let Some(arg) = args.get(1) {
                                self.set_offside_rule(player_index, arg);
                            }
                        },
                        "mercy" => {
                            if let Some(arg) = args.get(1) {
                                self.set_mercy_rule(player_index, arg);
                            }
                        },
                        "first" => {
                            if let Some(arg) = args.get(1) {
                                self.set_first_to_rule(player_index, arg);
                            }
                        }
                        "teamsize" => {
                            if let Some(arg) = args.get(1) {
                                self.set_team_size(player_index, arg);
                            }
                        },
                        "teamparity" => {
                            if let Some(arg) = args.get(1) {
                                self.set_team_parity(player_index, arg);
                            }
                        },
                        "replay" => {
                            if let Some(arg) = args.get(1) {
                                self.set_replay(player_index, arg);
                            }
                        }
                        _ => {}
                    }
                }
            },
            "sp" | "setposition" => {
                self.set_preferred_faceoff_position(player_index, arg);
            },
            "admin" => {
                self.admin_login(player_index,arg);
            },
            "faceoff" => {
                self.faceoff(player_index);
            },
            "start" | "startgame" => {
                self.start_game(player_index);
            },
            "reset" | "resetgame" => {
                self.reset_game(player_index);
            },
            "pause" | "pausegame" => {
                self.pause(player_index);
            },
            "unpause" | "unpausegame" => {
                self.unpause(player_index);
            },
            "lefty" => {
                self.set_hand(HQMSkaterHand::Left, player_index);
            },
            "righty" => {
                self.set_hand(HQMSkaterHand::Right, player_index);
            },
            "list" => {
                if arg.is_empty() {
                    self.list_players(player_index, 0);
                } else if let Ok(first_index) = arg.parse::<usize>() {
                    self.list_players(player_index, first_index);
                }
            },
            "search" => {
                self.search_players(player_index, arg);
            },
            "view" => {
                if let Ok(view_player_index) = arg.parse::<usize>() {
                    self.view(view_player_index, player_index);
                }
            },
            "restoreview" => {
                if let Some(player) = & mut self.players[player_index] {
                    if player.view_player_index != player_index {
                        player.view_player_index = player_index;
                        self.add_directed_server_chat_message("View has been restored".to_string(), player_index);
                    }
                }
            },
            "ping" => {
                if let Ok(ping_player_index) = arg.parse::<usize>() {
                    self.ping(ping_player_index, player_index);
                }
            },
            "pings" => {
                if let Some((ping_player_index, _name)) = self.player_exact_unique_match(arg) {
                    self.ping(ping_player_index, player_index);
                } else {
                    let matches = self.player_search(arg);
                    if matches.is_empty() {
                        self.add_directed_server_chat_message("No matches found".to_string(), player_index);
                    } else if matches.len() > 1 {
                        self.add_directed_server_chat_message("Multiple matches found, use /ping X".to_string(), player_index);
                        for (found_player_index, found_player_name) in matches.into_iter().take(5) {
                            self.add_directed_server_chat_message(format!("{}: {}", found_player_index, found_player_name), player_index);
                        }
                    } else {
                        self.ping(matches[0].0, player_index);
                    }
                }
            },
            "views" => {
                if let Some((view_player_index, _name)) = self.player_exact_unique_match(arg) {
                    self.view(view_player_index, player_index);
                } else {
                    let matches = self.player_search(arg);
                    if matches.is_empty() {
                        self.add_directed_server_chat_message("No matches found".to_string(), player_index);
                    } else if matches.len() > 1 {
                        self.add_directed_server_chat_message("Multiple matches found, use /view X".to_string(), player_index);
                        for (found_player_index, found_player_name) in matches.into_iter().take(5) {
                            self.add_directed_server_chat_message(format!("{}: {}", found_player_index, found_player_name), player_index);
                        }
                    } else {
                        self.view(matches[0].0, player_index);
                    }
                }
            }
            "icing" => {
                self.set_icing_rule (player_index, arg);
            },
            "offside" => {
                self.set_offside_rule (player_index, arg);
            },
            "rules" => {
                let offside_str = match self.config.offside {
                    HQMOffsideConfiguration::Off => "Offside disabled",
                    HQMOffsideConfiguration::Delayed => "Offside enabled",
                    HQMOffsideConfiguration::Immediate => "Immediate offside enabled"
                };
                let icing_str = match self.config.icing {
                    HQMIcingConfiguration::Off => "Icing disabled",
                    HQMIcingConfiguration::Touch => "Icing enabled",
                    HQMIcingConfiguration::NoTouch => "No-touch icing enabled"
                };
                let msg = format!("{}, {}", offside_str, icing_str);
                self.add_directed_server_chat_message(msg, player_index);
            },
            "cheat" => {
                if self.config.cheats_enabled {
                    self.cheat(player_index, arg);
                }
            },
            /*
            "test" => {
                let rink = &self.game.world.rink;
                let faceoff_spot = match arg {
                    "c" => Some(rink.center_faceoff_spot.clone()),
                    "r1" => Some(rink.red_zone_faceoff_spots[0].clone()),
                    "r2" => Some(rink.red_zone_faceoff_spots[1].clone()),
                    "b1" => Some(rink.blue_zone_faceoff_spots[0].clone()),
                    "b2" => Some(rink.blue_zone_faceoff_spots[1].clone()),
                    "rn1" => Some(rink.red_neutral_faceoff_spots[0].clone()),
                    "rn2" => Some(rink.red_neutral_faceoff_spots[1].clone()),
                    "bn1" => Some(rink.blue_neutral_faceoff_spots[0].clone()),
                    "bn2" => Some(rink.blue_neutral_faceoff_spots[1].clone()),
                    _ => None
                };
                if let Some(faceoff_spot) = faceoff_spot {
                    self.game.next_faceoff_spot = faceoff_spot;
                    self.do_faceoff();
                }
            }
            */

            _ => {}, // matches have to be exhaustive
        }

    }

    fn list_players (& mut self, player_index: usize, first_index: usize) {
        let mut found = vec![];
        for player_index in first_index..self.players.len() {
            if let Some(player) = & self.players[player_index] {
                found.push((player_index, player.player_name.clone()));
                if found.len() >= 5 {
                    break;
                }
            }
        }
        for (found_player_index, found_player_name) in found {
            self.add_directed_server_chat_message(format!("{}: {}", found_player_index, found_player_name), player_index);
        }
    }

    fn search_players (& mut self, player_index: usize, name: &str) {
        let matches = self.player_search(name);
        if matches.is_empty() {
            self.add_directed_server_chat_message("No matches found".to_string(), player_index);
            return;
        }
        for (found_player_index, found_player_name) in matches.into_iter().take(5) {
            self.add_directed_server_chat_message(format!("{}: {}", found_player_index, found_player_name), player_index);
        }
    }

    fn view (& mut self, view_player_index: usize, player_index: usize) {
        if view_player_index < self.players.len() {
            if let Some(view_player) = &self.players[view_player_index] {
                let view_player_name = view_player.player_name.clone();
                if let Some(player) = &mut self.players[player_index] {
                    if view_player_index != player.view_player_index {
                        player.view_player_index = view_player_index;
                        if player_index != view_player_index {
                            if set_team_internal(player_index, player, &mut self.game.world, &self.config, None).is_some() {
                                let msg = HQMMessage::PlayerUpdate {
                                    player_name: player.player_name.clone(),
                                    object: None,
                                    player_index,
                                    in_server: true
                                };
                                self.add_global_message(msg, true);
                            };
                            self.add_directed_server_chat_message(format!("You are now viewing {}", view_player_name), player_index);
                        } else {
                            self.add_directed_server_chat_message("View has been restored".to_string(), player_index);
                        }
                    }
                }
            } else {
                self.add_directed_server_chat_message("No player with this ID exists".to_string(), player_index);
            }
        }
    }

    fn ping (& mut self, ping_player_index: usize, player_index: usize) {
        if ping_player_index < self.players.len() {
            if let Some(ping_player) = & self.players[ping_player_index] {
                if ping_player.last_ping.is_empty() {
                    let msg = format!("No ping values found for {}", ping_player.player_name);
                    self.add_directed_server_chat_message(msg, player_index);
                } else {
                    let n = ping_player.last_ping.len() as f32;
                    let mut min = f32::INFINITY;
                    let mut max = f32::NEG_INFINITY;
                    let mut sum = 0f32;
                    for i in ping_player.last_ping.iter() {
                        min = min.min(*i);
                        max = max.max(*i);
                        sum += *i;
                    }
                    let avg = sum / n;
                    let dev = {
                        let mut s = 0f32;
                        for i in ping_player.last_ping.iter() {
                            s += (*i - avg).powi(2);
                        }
                        (s / n).sqrt()
                    };

                    let msg1 = format!("{} ping: avg {:.0} ms", ping_player.player_name, (avg * 1000f32));
                    let msg2 = format!("min {:.0} ms, max {:.0} ms, std.dev {:.1}", (min * 1000f32), (max * 1000f32), (dev * 1000f32));
                    self.add_directed_server_chat_message(msg1, player_index);
                    self.add_directed_server_chat_message(msg2, player_index);
                }
            } else {
                self.add_directed_server_chat_message("No player with this ID exists".to_string(), player_index);
            }
        }
    }

    pub(crate) fn player_exact_unique_match(&self, name: &str) -> Option<(usize, String)> {
        let mut found = None;
        for (player_index, player) in self.players.iter ().enumerate() {
            if let Some(player) = player {
                if player.player_name == name {
                    if found.is_none() {
                        found = Some((player_index, player.player_name.clone()));
                    } else {
                        return None
                    }
                }
            }
        }
        found
    }

    pub(crate) fn player_search(&self, name: &str) -> Vec<(usize, String)> {
        let name = name.to_lowercase();
        let mut found = vec![];
        for (player_index, player) in self.players.iter ().enumerate() {
            if let Some(player) = player {
                if player.player_name.to_lowercase().contains(&name) {
                    found.push((player_index, player.player_name.clone()));
                    if found.len() >= 5 {
                        break;
                    }
                }
            }
        }
        found
    }

    fn process_message(&mut self, bytes: Vec<u8>, player_index: usize) {
        let msg = match String::from_utf8(bytes) {
            Ok(s) => s,
            Err(_) => return
        };

        if self.players[player_index].is_some() {
            if msg.starts_with("/") {
                let split: Vec<&str> = msg.splitn(2, " ").collect();
                let command = &split[0][1..];
                let arg = if split.len() < 2 {
                    ""
                } else {
                    &split[1]
                };
                self.process_command(command, arg, player_index);
            } else {
                if !self.is_muted {
                    match &self.players[player_index as usize] {
                        Some(player) => {
                            match player.is_muted {
                                HQMMuteStatus::NotMuted => {
                                    self.add_user_chat_message(msg, player_index);
                                }
                                HQMMuteStatus::ShadowMuted => {
                                    self.add_directed_user_chat_message(msg, player_index, player_index);
                                }
                                HQMMuteStatus::Muted => {}
                            }
                        },
                        _=>{return;}
                    }
                }
            }
        }
    }

    fn player_exit(&mut self, addr: SocketAddr) {
        let player_index = self.find_player_slot(addr);
        match player_index {
            Some(player_index) => {
                let player_name = {
                    let player = self.players[player_index].as_ref().unwrap();
                    player.player_name.clone()
                };
                self.remove_player(player_index);
                info!("{} ({}) exited server", player_name, player_index);
                let msg = format!("{} exited", player_name);
                self.add_server_chat_message(msg);
            }
            None => {

            }
        }
    }


    #[allow(dead_code)]
    pub(crate) fn set_team (& mut self, player_index: usize, team: Option<HQMTeam>) -> Option<Option<(usize, HQMTeam)>> {
        match & mut self.players[player_index as usize] {
            Some(player) => {
                let res = set_team_internal(player_index, player, & mut self.game.world, & self.config, team);
                if let Some(object) = res {
                    let msg = HQMMessage::PlayerUpdate {
                        player_name: player.player_name.clone(),
                        object,
                        player_index,
                        in_server: true
                    };
                    self.add_global_message(msg, true);
                }
                res
            }
            None => { None }
        }
    }

    fn add_player(&mut self, player_name: String, addr: SocketAddr) -> Option<usize> {
        let player_index = self.find_empty_player_slot();
        match player_index {
            Some(player_index) => {
                let update = HQMMessage::PlayerUpdate {
                    player_name: player_name.clone(),
                    object: None,
                    player_index,
                    in_server: true,
                };

                self.add_global_message(update, true);

                let mut messages = self.game.persistent_messages.clone();
                for welcome_msg in self.config.welcome.iter() {
                    messages.push(Rc::new(HQMMessage::Chat {
                        player_index: None,
                        message: welcome_msg.clone()
                    }));
                }

                let new_player = HQMConnectedPlayer::new(player_index, player_name, addr, messages);

                self.players[player_index] = Some(new_player);

                Some(player_index)
            }
            _ => None
        }
    }

    pub(crate) fn remove_player(&mut self, player_index: usize) {

        let mut admin_check:bool = false;

        match &self.players[player_index as usize] {
            Some(player) => {
                let update = HQMMessage::PlayerUpdate {
                    player_name: player.player_name.clone(),
                    object: None,
                    player_index,
                    in_server: false,
                };
                if let Some(object_index) = player.skater {
                    self.game.world.objects[object_index] = HQMGameObject::None;
                }

                if player.is_admin{
                    admin_check=true;
                }

                self.add_global_message(update, true);

                self.players[player_index as usize] = None;
            }
            None => {

            }
        }

        if admin_check{
            let mut admin_found=false;

            for p in self.players.iter_mut() {
                if let Some(player) = p {
                    if player.is_admin{
                        admin_found=true;
                    }
                }
            }

            if !admin_found{
                self.allow_join=true;
            }
        }
    }

    fn add_user_chat_message(&mut self, message: String, sender_index: usize) {
        if let Some(player) = & self.players[sender_index] {
            info!("{} ({}): {}", &player.player_name, sender_index, &message);
            let chat = HQMMessage::Chat {
                player_index: Some(sender_index),
                message,
            };
            self.add_global_message(chat, false);
        }

    }

    pub(crate) fn add_server_chat_message(&mut self, message: String) {
        let chat = HQMMessage::Chat {
            player_index: None,
            message,
        };
        self.add_global_message(chat, false);
    }

    fn add_directed_user_chat_message2(&mut self, message: String, receiver_index: usize, sender_index: Option<usize>) {
        // This message will only be visible to a single player
        if let Some(player) = & mut self.players[receiver_index] {
            player.add_directed_user_chat_message2(message, sender_index);
        }
    }

    pub(crate) fn add_directed_user_chat_message(&mut self, message: String, receiver_index: usize, sender_index: usize) {
        self.add_directed_user_chat_message2(message, receiver_index, Some (sender_index));
    }

    pub(crate) fn add_directed_server_chat_message(&mut self, message: String, receiver_index: usize) {
        self.add_directed_user_chat_message2(message, receiver_index, None);
    }

    pub(crate) fn add_global_message(&mut self, message: HQMMessage, persistent: bool) {
        let rc = Rc::new(message);
        self.game.replay_messages.push(rc.clone());
        if persistent {
            self.game.persistent_messages.push(rc.clone());
        }
        for player in self.players.iter_mut() {
            match player {
                Some(player) => {
                    player.messages.push(rc.clone());
                }
                _ => ()
            }
        }
    }

    fn find_player_slot(&self, addr: SocketAddr) -> Option<usize> {
        return self.players.iter().position(|x| {
            match x {
                Some(x) => x.addr == addr,
                None => false
            }
        });
    }

    fn find_empty_player_slot(&self) -> Option<usize> {
        return self.players.iter().position(|x| x.is_none());
    }

    fn update_players_and_input(&mut self) {
        let mut red_player_count = 0usize;
        let mut blue_player_count = 0usize;
        for p in self.game.world.objects.iter () {
            if let HQMGameObject::Player(player) = p {
                if player.team == HQMTeam::Red {
                    red_player_count += 1;
                } else if player.team == HQMTeam::Blue {
                    blue_player_count += 1;
                }
            }
        }

        let mut messages = vec![];
        let mut chat_messages = vec![];
        let players = & mut self.players;
        let world = & mut self.game.world;
        for (player_index, player_option) in players.iter_mut().enumerate() {

            if let Some(player) = player_option {
                player.inactivity += 1;
                if player.inactivity > 500 {
                    if let Some(object_index) = player.skater {
                       world.objects[object_index] = HQMGameObject::None;
                    }
                    info!("{} ({}) timed out", player.player_name, player_index);
                    messages.push(HQMMessage::PlayerUpdate {
                        player_name: player.player_name.clone(),
                        object: None,
                        player_index,
                        in_server: false
                    });
                    let chat_msg = format!("{} timed out", player.player_name);
                    chat_messages.push(chat_msg);

                    *player_option = None;

                    continue;
                }

                player.team_switch_timer = player.team_switch_timer.saturating_sub(1);
                let skater_object = player.skater.and_then(|x| match & mut world.objects[x] {

                    HQMGameObject::Player(player) => { Some(player)}
                    _ => None,
                });
                let change = match skater_object {
                    Some(skater_object) => {

                        if player.input.spectate() {
                            let team_player_count = match skater_object.team {
                                HQMTeam::Red => & mut red_player_count,
                                HQMTeam::Blue => & mut blue_player_count
                            };
                            let res = set_team_internal(player_index, player, world, & self.config, None);
                            if res.is_some() {
                                *team_player_count -= 1;
                                player.team_switch_timer = 500;
                            }
                            res

                        } else {
                            skater_object.input = player.input.clone();
                            None
                        }
                    }
                    None => {
                        let new_team =
                            if player.input.join_red() {
                                Some ((HQMTeam::Red, & mut red_player_count, blue_player_count))
                            } else if player.input.join_blue() {
                                Some ((HQMTeam::Blue, & mut blue_player_count, red_player_count))
                            } else {
                                None
                            };
                        if let Some((new_team, new_team_count, other_team_count)) = new_team {
                            if player.team_switch_timer == 0 && *new_team_count + 1 <= self.config.team_max && (!self.config.force_team_size_parity || (*new_team_count <= other_team_count)) {
                                let res = set_team_internal(player_index, player, world, & self.config, Some(new_team));
                                if res.is_some() {
                                    *new_team_count += 1;
                                }
                                res
                            } else {
                                None
                            }
                        } else {
                            None
                        }
                    }
                };
                if let Some(change) = change  {
                    messages.push(HQMMessage::PlayerUpdate {
                        player_name: player.player_name.clone(),
                        object: change,
                        player_index,
                        in_server: true
                    });
                }

            }
        }

        for message in messages {
            self.add_global_message(message, true);
        }
        for message in chat_messages {
            self.add_server_chat_message(message);
        }
    }


    async fn tick(&mut self, socket: & UdpSocket) {
        if self.player_count() != 0 {
            self.game.active = true;
            let packets = tokio::task::block_in_place(|| {
                self.update_players_and_input();
                let events = self.game.world.simulate_step();
                if self.config.mode == HQMServerMode::Match {
                    self.handle_events(events);
                    self.update_clock();
                    self.game.update_game_state();
                }

                get_packets(& self.game.world.objects)
            });

            let mut write_buf = vec![0u8; 4096];
            self.game.saved_ticks.truncate(self.game.saved_ticks.capacity() - 1);
            self.game.saved_ticks.push_front(HQMSavedTick {
                packets,
                time: Instant::now()
            });

            self.game.packet = self.game.packet.wrapping_add(1);
            self.game.game_step = self.game.game_step.wrapping_add(1);

            send_updates(&self.game, & self.players, socket, & mut write_buf).await;
            if self.config.replays_enabled {
                write_replay(& mut self.game, & mut write_buf);
            }
        } else if self.game.active {
            info!("Game {} abandoned", self.game.game_id);
            self.new_game();
            self.allow_join=true;
        }

    }

    fn call_goal (& mut self, team: HQMTeam, puck: usize) {
        let (new_score, opponent_score) = match team {
            HQMTeam::Red => {
                self.game.red_score += 1;
                (self.game.red_score, self.game.blue_score)
            }
            HQMTeam::Blue => {
                self.game.blue_score += 1;
                (self.game.blue_score, self.game.red_score)
            }
        };

        self.game.time_break = self.config.time_break *100;
        self.game.is_intermission_goal = true;
        self.game.next_faceoff_spot = self.game.world.rink.center_faceoff_spot.clone();

        let game_over = if self.game.period > 3 && self.game.red_score != self.game.blue_score {
            true
        } else if self.config.mercy > 0 && (new_score - opponent_score) >= self.config.mercy {
            true
        } else if self.config.first_to > 0 && new_score >= self.config.first_to {
            true
        } else {
            false
        };

        if game_over {
            self.game.time_break = self.config.time_intermission*100;
            self.game.game_over = true;
        }

        let mut goal_scorer_index = None;
        let mut assist_index = None;

        if let HQMGameObject::Puck(this_puck) = & mut self.game.world.objects[puck] {
            for touch in this_puck.touches.iter() {
                if touch.team == team {
                    let player_index = touch.player_index;
                    if goal_scorer_index.is_none() {
                        goal_scorer_index = Some(player_index);
                    } else if assist_index.is_none() && Some(player_index) != goal_scorer_index {
                        assist_index = Some(player_index);
                        break;
                    }
                }
            }
        }

        let message = HQMMessage::Goal {
            team,
            goal_player_index: goal_scorer_index,
            assist_player_index: assist_index
        };
        self.add_global_message(message, true);
    }

    fn call_offside(&mut self, team: HQMTeam, pass_origin: &Point3<f32>) {

        self.game.next_faceoff_spot = self.game.world.rink.get_offside_faceoff_spot(pass_origin, team);
        self.game.time_break = self.config.time_break *100;
        self.game.offside_status = HQMOffsideStatus::Offside(team);
        self.add_server_chat_message(String::from("Offside"));
    }

    fn call_icing(& mut self, team: HQMTeam, pass_origin: &Point3<f32>) {
        self.game.next_faceoff_spot = self.game.world.rink.get_icing_faceoff_spot(pass_origin, team);
        self.game.time_break = self.config.time_break *100;
        self.game.icing_status = HQMIcingStatus::Icing(team);
        self.add_server_chat_message(String::from("Icing"));
    }

    fn handle_events (& mut self, events: Vec<HQMSimulationEvent>) {
        if self.game.offside_status.is_offside()
            || self.game.icing_status.is_icing()
        || self.game.period == 0
        || self.game.time == 0
        || self.game.time_break > 0
        || self.game.paused {
            return;
        }
        for event in events {
            match event {
                HQMSimulationEvent::PuckEnteredNet {
                    team, puck
                } => {
                    match &self.game.offside_status {
                        HQMOffsideStatus::Warning(offside_team, p, _) if *offside_team == team => {
                            let copy = p.clone();
                            self.call_offside(team, &copy);
                        }
                        HQMOffsideStatus::Offside(_) => {},
                        _ => {
                            self.call_goal(team, puck);
                        }
                    }
                },
                HQMSimulationEvent::PuckTouch {
                    player, puck
                } => {
                    // Get connected player index from skater
                    if let HQMGameObject::Player(skater) = & self.game.world.objects[player] {
                        let this_connected_player_index = skater.connected_player_index;
                        let touching_team = skater.team;
                        let faceoff_position = skater.faceoff_position.clone();

                        if let HQMGameObject::Puck(puck) = & mut self.game.world.objects[puck] {
                            puck.add_touch(this_connected_player_index, touching_team, self.game.time);

                            let other_team = match touching_team {
                                HQMTeam::Red => HQMTeam::Blue,
                                HQMTeam::Blue => HQMTeam::Red
                            };

                            if let HQMOffsideStatus::Warning(team, p, i) = &self.game.offside_status {
                                if *team == touching_team {
                                    let pass_origin = if this_connected_player_index == *i {
                                        puck.body.pos.clone()
                                    } else {
                                        p.clone()
                                    };
                                    self.call_offside(touching_team, &pass_origin);
                                }
                                continue;

                            }
                            if let HQMIcingStatus::Warning(team, p) = &self.game.icing_status {
                                if touching_team != *team {
                                    if faceoff_position == "G" {
                                        self.game.icing_status = HQMIcingStatus::No;
                                        self.add_server_chat_message(String::from("Icing waved off"));
                                    } else {
                                        let copy = p.clone();
                                        self.call_icing(other_team, &copy);
                                    }
                                } else {
                                    self.game.icing_status = HQMIcingStatus::No;
                                    self.add_server_chat_message(String::from("Icing waved off"));
                                }
                            } else if let HQMIcingStatus::NotTouched (_, _) = self.game.icing_status {
                                self.game.icing_status = HQMIcingStatus::No;
                            }
                        }
                    }
                },
                HQMSimulationEvent::PuckEnteredOtherHalf {
                    team, puck
                } => {

                    if let HQMGameObject::Puck(puck) = & self.game.world.objects[puck] {
                        if let Some(touch) = puck.touches.front() {
                            if team == touch.team && self.game.icing_status == HQMIcingStatus::No {
                                self.game.icing_status = HQMIcingStatus::NotTouched(team, touch.puck_pos.clone());
                            }
                        }
                    }
                },
                HQMSimulationEvent::PuckPassedGoalLine {
                    team, puck: _
                } => {

                    if let HQMIcingStatus::NotTouched(icing_team, p) = &self.game.icing_status {
                        if team == *icing_team {
                            match self.config.icing {
                                HQMIcingConfiguration::Touch => {
                                    self.game.icing_status = HQMIcingStatus::Warning(team, p.clone());
                                    self.add_server_chat_message(String::from("Icing warning"));
                                }
                                HQMIcingConfiguration::NoTouch => {
                                    let copy = p.clone();
                                    self.call_icing(team, &copy);
                                }
                                HQMIcingConfiguration::Off => {}
                            }
                        }
                    }
                },
                HQMSimulationEvent::PuckEnteredOffensiveZone {
                    team, puck
                } => {
                    if self.game.offside_status == HQMOffsideStatus::InNeutralZone {
                        if let HQMGameObject::Puck(puck) = & self.game.world.objects[puck] {
                            if let Some(touch) = puck.touches.front() {
                                if team == touch.team &&
                                    has_players_in_offensive_zone(& self.game.world, team) {
                                    match self.config.offside {
                                        HQMOffsideConfiguration::Delayed => {
                                            self.game.offside_status = HQMOffsideStatus::Warning(team, touch.puck_pos.clone(), touch.player_index);
                                            self.add_server_chat_message(String::from("Offside warning"));
                                        }
                                        HQMOffsideConfiguration::Immediate => {
                                            let copy = touch.puck_pos.clone();
                                            self.call_offside(team, &copy);
                                        },
                                        HQMOffsideConfiguration::Off => {
                                            self.game.offside_status = HQMOffsideStatus::InOffensiveZone(team);
                                        }
                                    }
                                } else {
                                    self.game.offside_status = HQMOffsideStatus::InOffensiveZone(team);
                                }
                            } else {
                                self.game.offside_status = HQMOffsideStatus::InOffensiveZone(team);
                            }
                        }
                    }

                },
                HQMSimulationEvent::PuckLeftOffensiveZone {
                    team: _, puck: _
                } => {
                    if let HQMOffsideStatus::Warning(_, _, _) = self.game.offside_status {
                        self.add_server_chat_message(String::from("Offside waved off"));
                    }
                    self.game.offside_status = HQMOffsideStatus::InNeutralZone;

                }
            }
        }
        if let HQMOffsideStatus::Warning(team, _, _) = self.game.offside_status {
            if !has_players_in_offensive_zone(& self.game.world,team) {
                self.game.offside_status = HQMOffsideStatus::InOffensiveZone(team);
                self.add_server_chat_message(String::from("Offside waved off"));
            }
        }
    }


    pub(crate) fn new_game(&mut self) {

        let old_game = std::mem::replace(& mut self.game, HQMGame::new(self.game_alloc, &self.config));

        if self.config.replays_enabled && old_game.period != 0 {
            let time = old_game.start_time.format("%Y-%m-%dT%H%M%S").to_string();
            let file_name = format!("{}.{}.hrp", self.config.server_name, time);
            let replay_data = old_game.replay_data;

            let game_id = old_game.game_id;

            tokio::spawn(async move {
                if tokio::fs::create_dir_all("replays").await.is_err() {
                    return;
                };
                let path: PathBuf = ["replays", &file_name].iter().collect();

                let mut file_handle = match File::create(path).await {
                    Ok(file) => file,
                    Err(e) => {
                        println!("{:?}", e);
                        return;
                    }
                };

                let size = replay_data.len() as u32;

                let _x = file_handle.write_all(&0u32.to_le_bytes()).await;
                let _x = file_handle.write_all(&size.to_le_bytes()).await;
                let _x = file_handle.write_all(&replay_data).await;
                let _x = file_handle.sync_all().await;

                info!("Replay of game {} saved as {}", game_id, file_name);
            });
        }

        info!("New game {} started", self.game.game_id);
        self.game_alloc += 1;

        let puck_line_start= self.game.world.rink.width / 2.0 - 0.4 * ((self.config.warmup_pucks - 1) as f32);

        for i in 0..self.config.warmup_pucks {
            let pos = Point3::new(puck_line_start + 0.8*(i as f32), 1.5, self.game.world.rink.length / 2.0);
            let rot = Matrix3::identity();
            self.game.world.create_puck_object(pos, rot);
        }

        let mut messages = Vec::new();
        for (i, p) in self.players.iter_mut().enumerate() {
            if let Some(player) = p {
                player.skater = None;

                player.known_msgpos = 0;
                player.known_packet = u32::MAX;
                player.messages.clear();
                let update = HQMMessage::PlayerUpdate {
                    player_name: player.player_name.clone(),
                    object: None,
                    player_index: i,
                    in_server: true,
                };
                messages.push(update);
            }


        }
        for message in messages {
            self.add_global_message(message, true);
        }

        self.game.time = self.config.time_warmup * 100;

    }

    fn get_faceoff_positions (players: & [Option<HQMConnectedPlayer>], objects: & [HQMGameObject], allowed_positions: &[String]) -> HashMap<usize, (HQMTeam, String)> {
        let mut res = HashMap::new();

        let mut red_players= vec![];
        let mut blue_players = vec![];
        for (player_index, player) in players.iter().enumerate() {
            if let Some(player) = player {
                let team = player.skater.and_then(|i| match &objects[i] {
                    HQMGameObject::Player(skater) => { Some(skater.team)},
                    _ => None
                });
                if team == Some(HQMTeam::Red) {
                    red_players.push((player_index, player.preferred_faceoff_position.as_ref()));
                } else if team == Some(HQMTeam::Blue) {
                    blue_players.push((player_index, player.preferred_faceoff_position.as_ref()));
                }

            }
        }

        fn setup_position (positions: & mut HashMap<usize, (HQMTeam, String)>, players: &[(usize, Option<&String>)], allowed_positions: &[String], team: HQMTeam) {
            let mut available_positions = Vec::from(allowed_positions);

            // First, we try to give each player its preferred position
            for (player_index, player_position) in players.iter() {
                if let Some(player_position) = player_position {
                    if let Some(x) = available_positions.iter().position(|x| *x == **player_position) {
                        let s = available_positions.remove(x);
                        positions.insert(*player_index, (team, s));
                    }
                }
            }
            let c = String::from("C");
            // Some players did not get their preferred positions because they didn't have one,
            // or because it was already taken
            for (player_index, player_position) in players.iter() {
                if !positions.contains_key(player_index) {

                    let s = if let Some(x) = available_positions.iter().position(|x| *x == c) {
                        // Someone needs to be C
                        available_positions.remove(x);
                        (team, c.clone())
                    } else if !available_positions.is_empty() {
                        // Give out the remaining positions
                        let x = available_positions.remove(0);
                        (team, x)
                    } else {
                        // Oh no, we're out of legal starting positions
                        if let Some(player_position) = player_position {
                            (team, (*player_position).clone())
                        } else {
                            (team, c.clone())
                        }
                    };
                    positions.insert(*player_index, s);
                }
            }
            if available_positions.contains(&c) && !players.is_empty() {
                positions.insert(players[0].0, (team, c.clone()));
            }
        }

        setup_position(& mut res, &red_players, allowed_positions, HQMTeam::Red);
        setup_position(& mut res, &blue_players, allowed_positions, HQMTeam::Blue);

        res
    }

    fn do_faceoff(&mut self){
        let faceoff_spot = &self.game.next_faceoff_spot;

        let positions = Self::get_faceoff_positions(& self.players, & self.game.world.objects,
                                                    &self.game.world.rink.allowed_positions);

        let puck_pos = &faceoff_spot.center_position + &(1.5f32*Vector3::y());

        self.game.world.objects = vec![HQMGameObject::None; 32];
        self.game.world.create_puck_object(puck_pos.clone(), Matrix3::identity());

        let mut messages = Vec::new();

        fn setup (messages: & mut Vec<HQMMessage>, world: & mut HQMGameWorld,
                  player: & mut HQMConnectedPlayer, player_index: usize, faceoff_position: String, pos: Point3<f32>, rot: Matrix3<f32>, team: HQMTeam) {
            let new_object_index = world.create_player_object(team,pos, rot, player.hand, player_index, faceoff_position, player.mass);
            player.skater = new_object_index;

            let update = HQMMessage::PlayerUpdate {
                player_name: player.player_name.clone(),
                object: new_object_index.map(|x| (x, team)),
                player_index,

                in_server: true,
            };
            messages.push(update);
        }

        for (player_index, (team, faceoff_position)) in positions {
            if let Some(player) = & mut self.players[player_index] {
                let (player_position, player_rotation) = match team {
                    HQMTeam::Red => {
                        faceoff_spot.red_player_positions[&faceoff_position].clone()
                    }
                    HQMTeam::Blue => {
                        faceoff_spot.blue_player_positions[&faceoff_position].clone()
                    }
                };
                setup (& mut messages, & mut self.game.world, player, player_index, faceoff_position, player_position,
                       player_rotation.matrix().clone_owned(), team)
            }

        }

        let rink = &self.game.world.rink;
        self.game.icing_status = HQMIcingStatus::No;
        self.game.offside_status = if rink.red_lines_and_net.offensive_line.point_past_middle_of_line(&puck_pos) {
            HQMOffsideStatus::InOffensiveZone(HQMTeam::Red)
        } else if rink.blue_lines_and_net.offensive_line.point_past_middle_of_line(&puck_pos) {
            HQMOffsideStatus::InOffensiveZone(HQMTeam::Blue)
        } else {
            HQMOffsideStatus::InNeutralZone
        };

        for message in messages {
            self.add_global_message(message, true);
        }

    }

    fn update_clock(&mut self) {
        if !self.game.paused {
            if self.game.period == 0 && self.game.time > 2000 {
                let mut has_red_players = false;
                let mut has_blue_players = false;
                for object in self.game.world.objects.iter() {
                    if let HQMGameObject::Player(skater) = object {
                        match skater.team {
                            HQMTeam::Red => {
                                has_red_players = true;
                            },
                            HQMTeam::Blue => {
                                has_blue_players = true;
                            },
                        }
                    }
                    if has_red_players && has_blue_players {
                        self.game.time = 2000;
                        break;
                    }
                }
            }

            if self.game.time_break > 0 {
                self.game.time_break -= 1;
                if self.game.time_break == 0 {
                    self.game.is_intermission_goal = false;
                    if self.game.game_over {
                        self.new_game();
                    } else {
                        if self.game.time == 0 {
                            self.game.time = self.config.time_period*100;
                        }
                        self.do_faceoff();
                    }

                }
            } else if self.game.time > 0 {
                self.game.time -= 1;
                if self.game.time == 0 {
                    self.game.period += 1;
                    if self.game.period > 3 && self.game.red_score != self.game.blue_score {
                        self.game.time_break = self.config.time_intermission*100;
                        self.game.game_over = true;
                    } else {
                        self.game.time_break = self.config.time_intermission*100;
                        self.game.next_faceoff_spot = self.game.world.rink.center_faceoff_spot.clone();
                    }
                }
            }

        }
    }

    pub async fn run(&mut self) -> std::io::Result<()> {

        // Start new game
        self.new_game();

        // Set up timers
        let mut tick_timer = tokio::time::interval(Duration::from_millis(10));

        let addr = SocketAddr::from(([0, 0, 0, 0], self.config.port));

        let socket = Arc::new (tokio::net::UdpSocket::bind(& addr).await?);
        info!("Server listening at address {:?}", socket.local_addr().unwrap());

        if self.config.public {
            let socket = socket.clone();
            tokio::spawn(async move {
                loop {
                    let master_server = get_master_server().await.ok();
                    if let Some (addr) = master_server {
                        for _ in 0..60 {
                            let msg = b"Hock\x20";
                            let res = socket.send_to(msg, addr).await;
                            if res.is_err() {
                                break;
                            }
                            tokio::time::sleep(Duration::from_secs(5)).await;
                        }
                    } else {
                        tokio::time::sleep(Duration::from_secs(15)).await;
                    }
                }
            });
        }
        let (msg_sender, mut msg_receiver) = tokio::sync::mpsc::channel(256);
        {
            let socket = socket.clone();

            tokio::spawn(async move {
                loop {
                    let mut buf = BytesMut::new();
                    buf.resize(512, 0u8);

                    match socket.recv_from(&mut buf).await {
                        Ok((size, addr)) => {
                            buf.truncate(size);
                            let _ = msg_sender.send(HQMServerReceivedData::GameClientPacket {
                                addr,
                                data: buf.freeze()
                            }).await;
                        }
                        Err(_) => {}
                    }
                }
            });
        };


        loop {
            tokio::select! {
                _ = tick_timer.tick() => {
                    self.tick(& socket).await;
                }
                x = msg_receiver.recv() => {
                    if let Some (HQMServerReceivedData::GameClientPacket {
                        addr,
                        data: msg
                    }) = x {
                        self.handle_message(addr, & socket, & msg).await;
                    }
                }
            }
        }
    }

    pub fn new(config: HQMServerConfiguration) -> Self {
        let mut player_vec = Vec::with_capacity(64);
        for _ in 0..64 {
            player_vec.push(None);
        }

        HQMServer {
            players: player_vec,
            ban_list: HashSet::new(),
            allow_join:true,
            game: HQMGame::new(1, &config),
            game_alloc: 1,
            is_muted:false,
            config,
        }
    }
}

fn has_players_in_offensive_zone (world: & HQMGameWorld, team: HQMTeam) -> bool {
    let line = match team {
        HQMTeam::Red => & world.rink.red_lines_and_net.offensive_line,
        HQMTeam::Blue => & world.rink.blue_lines_and_net.offensive_line,
    };

    for object in world.objects.iter() {
        if let HQMGameObject::Player(skater) = object {
            if skater.team == team {
                let feet_pos = &skater.body.pos - (&skater.body.rot * Vector3::y().scale(skater.height));
                let dot = (&feet_pos - &line.point).dot (&line.normal);
                let leading_edge = -(line.width/2.0);
                if dot < leading_edge {
                    // Player is offside
                    return true;
                }
            }
        }
    }

    false
}

fn write_message(writer: & mut HQMMessageWriter, message: &HQMMessage) {
    match message {
        HQMMessage::Chat {
            player_index,
            message
        } => {
            writer.write_bits(6, 2);
            writer.write_bits(6, match *player_index {
                Some(x)=> x as u32,
                None => u32::MAX
            });
            let message_bytes = message.as_bytes();
            let size = min(63, message_bytes.len());
            writer.write_bits(6, size as u32);

            for i in 0..size {
                writer.write_bits(7, message_bytes[i] as u32);
            }
        }
        HQMMessage::Goal {
            team,
            goal_player_index,
            assist_player_index
        } => {
            writer.write_bits(6, 1);
            writer.write_bits(2, team.get_num());
            writer.write_bits(6, match *goal_player_index {
                Some (x) => x as u32,
                None => u32::MAX
            });
            writer.write_bits(6, match *assist_player_index {
                Some (x) => x as u32,
                None => u32::MAX
            });
        }
        HQMMessage::PlayerUpdate {
            player_name,
            object,
            player_index,
            in_server,
        } => {
            writer.write_bits(6, 0);
            writer.write_bits(6, *player_index as u32);
            writer.write_bits(1, if *in_server { 1 } else { 0 });
            let (object_index, team_num) = match object {
                Some((i, team)) => {
                    (*i as u32, team.get_num ())
                },
                None => {
                    (u32::MAX, u32::MAX)
                }
            };
            writer.write_bits(2, team_num);
            writer.write_bits(6, object_index);

            let name_bytes = player_name.as_bytes();
            for i in 0usize..31 {
                let v = if i < name_bytes.len() {
                    name_bytes[i]
                } else {
                    0
                };
                writer.write_bits(7, v as u32);
            }
        }
    };
}



fn write_objects(writer: & mut HQMMessageWriter, game: &HQMGame, packets: &VecDeque<HQMSavedTick>, known_packet: u32) {
    let current_packets = &packets[0].packets;

    let old_packets = {
        let diff = if known_packet == u32::MAX {
            None
        } else {
            game.packet.checked_sub(known_packet)
        };
        if let Some(diff) = diff {
            let index = diff as usize;
            if index < packets.len() && index < 192 && index > 0 {
                Some(&packets[index].packets)
            } else {
                None
            }
        } else {
            None
        }
    };

    writer.write_u32_aligned(game.packet);
    writer.write_u32_aligned(known_packet);

    for i in 0..32 {
        let current_packet = &current_packets[i];
        let old_packet = old_packets.map(|x| &x[i]);
        match current_packet {
            HQMObjectPacket::Puck(puck) => {
                let old_puck = old_packet.and_then(|x| match x {
                    HQMObjectPacket::Puck(old_puck) => Some(old_puck),
                    _ => None
                });
                writer.write_bits(1, 1);
                writer.write_bits(2, 1); // Puck type
                writer.write_pos(17, puck.pos.0, old_puck.map(|puck| puck.pos.0));
                writer.write_pos(17, puck.pos.1, old_puck.map(|puck| puck.pos.1));
                writer.write_pos(17, puck.pos.2, old_puck.map(|puck| puck.pos.2));
                writer.write_pos(31, puck.rot.0, old_puck.map(|puck| puck.rot.0));
                writer.write_pos(31, puck.rot.1, old_puck.map(|puck| puck.rot.1));
            } ,
            HQMObjectPacket::Skater(skater) => {
                let old_skater = old_packet.and_then(|x| match x {
                    HQMObjectPacket::Skater(old_skater) => Some(old_skater),
                    _ => None
                });
                writer.write_bits(1, 1);
                writer.write_bits(2, 0); // Skater type
                writer.write_pos(17, skater.pos.0, old_skater.map(|skater| skater.pos.0));
                writer.write_pos(17, skater.pos.1, old_skater.map(|skater| skater.pos.1));
                writer.write_pos(17, skater.pos.2, old_skater.map(|skater| skater.pos.2));
                writer.write_pos(31, skater.rot.0, old_skater.map(|skater| skater.rot.0));
                writer.write_pos(31, skater.rot.1, old_skater.map(|skater| skater.rot.1));
                writer.write_pos(13, skater.stick_pos.0, old_skater.map(|skater| skater.stick_pos.0));
                writer.write_pos(13, skater.stick_pos.1, old_skater.map(|skater| skater.stick_pos.1));
                writer.write_pos(13, skater.stick_pos.2, old_skater.map(|skater| skater.stick_pos.2));
                writer.write_pos(25, skater.stick_rot.0, old_skater.map(|skater| skater.stick_rot.0));
                writer.write_pos(25, skater.stick_rot.1, old_skater.map(|skater| skater.stick_rot.1));
                writer.write_pos(16, skater.head_rot, old_skater.map(|skater| skater.head_rot));
                writer.write_pos(16, skater.body_rot, old_skater.map(|skater| skater.body_rot));
            },
            HQMObjectPacket::None => {
                writer.write_bits(1, 0);
            }
        }
    }
}

fn write_replay (game: & mut HQMGame, write_buf: & mut [u8]) {

    let mut writer = HQMMessageWriter::new(write_buf);

    writer.write_byte_aligned(5);
    writer.write_bits(1, match game.game_over {
        true => 1,
        false => 0
    });
    writer.write_bits(8, game.red_score);
    writer.write_bits(8, game.blue_score);
    writer.write_bits(16, game.time);

    writer.write_bits(16,
                      if game.is_intermission_goal {
                          game.time_break
                      }
                      else {0});
    writer.write_bits(8, game.period);

    let packets = &game.saved_ticks;

    write_objects(& mut writer, game, packets, game.replay_last_packet);
    game.replay_last_packet = game.packet;

    let remaining_messages = game.replay_messages.len() - game.replay_msg_pos;

    writer.write_bits(16, remaining_messages as u32);
    writer.write_bits(16, game.replay_msg_pos as u32);

    for message in &game.replay_messages[game.replay_msg_pos..game.replay_messages.len()] {
        write_message(& mut writer, Rc::as_ref(message));
    }
    game.replay_msg_pos = game.replay_messages.len();

    let pos = writer.get_pos();

    let slice = &write_buf[0..pos+1];

    game.replay_data.extend_from_slice(slice);
}

async fn send_updates(game: &HQMGame, players: &[Option<HQMConnectedPlayer>], socket: & UdpSocket, write_buf: & mut [u8]) {

    let packets = &game.saved_ticks;

    let rules_state =
        if let HQMOffsideStatus::Offside(_) = game.offside_status{
            HQMRulesState::Offside
        } else if let HQMIcingStatus::Icing(_) = game.icing_status {
            HQMRulesState::Icing
        } else {
            let icing_warning = game.icing_status.is_warning();
            let offside_warning = game.offside_status.is_warning();
            HQMRulesState::Regular {
                offside_warning, icing_warning
            }
        };

    for player in players.iter() {
        if let Some(player) = player {
            let mut writer = HQMMessageWriter::new(write_buf);

            if player.game_id != game.game_id {
                writer.write_bytes_aligned(GAME_HEADER);
                writer.write_byte_aligned(6);
                writer.write_u32_aligned(game.game_id);
            } else {
                writer.write_bytes_aligned(GAME_HEADER);
                writer.write_byte_aligned(5);
                writer.write_u32_aligned(game.game_id);
                writer.write_u32_aligned(game.game_step);
                writer.write_bits(1, match game.game_over {
                    true => 1,
                    false => 0
                });
                writer.write_bits(8, game.red_score);
                writer.write_bits(8, game.blue_score);
                writer.write_bits(16, game.time);

                writer.write_bits(16,
                                  if game.is_intermission_goal {
                                      game.time_break
                                  }
                                  else {0});
                writer.write_bits(8, game.period);
                writer.write_bits(8, player.view_player_index as u32);

                // if using a non-cryptic version, send ping
                if player.client_version > 0 {
                    writer.write_u32_aligned(player.deltatime);
                }

                // if baba's second version or above, send rules
                if player.client_version > 1 {
                    let num = match rules_state {
                        HQMRulesState::Regular { offside_warning, icing_warning } => {
                            let mut res = 0;
                            if offside_warning {
                                res |= 1;
                            }
                            if icing_warning {
                                res |= 2;
                            }
                            res
                        }
                        HQMRulesState::Offside => {
                            4
                        }
                        HQMRulesState::Icing => {
                            8
                        }
                    };
                    writer.write_u32_aligned(num);
                }

                write_objects(& mut writer, game, packets, player.known_packet);

                let remaining_messages = min(player.messages.len() - player.known_msgpos, 15);

                writer.write_bits(4, remaining_messages as u32);
                writer.write_bits(16, player.known_msgpos as u32);

                for message in &player.messages[player.known_msgpos..player.known_msgpos + remaining_messages] {
                    write_message(& mut writer, Rc::as_ref(message));
                }
            }
            let bytes_written = writer.get_bytes_written();

            let slice = &write_buf[0..bytes_written];
            let _ = socket.send_to(slice, player.addr).await;
        }
    }

}

fn set_team_internal (player_index: usize, player: & mut HQMConnectedPlayer, world: & mut HQMGameWorld, config: & HQMServerConfiguration, team: Option<HQMTeam>)
                      -> Option<Option<(usize, HQMTeam)>> {
    let current_skater = player.skater.and_then(|skater_index| match & mut world.objects[skater_index] {
        HQMGameObject::Player(skater) => {
            Some((skater_index, skater))
        }
        _ => None
    });
    match current_skater {
        Some((skater_index, current_skater)) => {
            match team {
                Some(team) => {
                    if current_skater.team != team {
                        current_skater.team = team;
                        info!("{} ({}) has switched to team {:?}", player.player_name, player_index, team);
                        Some(Some((skater_index, team)))
                    } else {
                        None
                    }
                },
                None => {
                    player.team_switch_timer = 500; // 500 ticks, 5 seconds
                    info!("{} ({}) is spectating", player.player_name, player_index);
                    world.objects[skater_index] = HQMGameObject::None;
                    player.skater = None;
                    Some(None)
                }
            }
        },
        None => {
            match team {
                Some(team) => {

                    let (pos, rot) = match config.spawn_point {
                        HQMSpawnPoint::Center => {
                            let (z, rot) = match team {
                                HQMTeam::Red => ((world.rink.length/2.0) + 3.0, 0.0),
                                HQMTeam::Blue => ((world.rink.length/2.0) - 3.0, PI)
                            };
                            let pos = Point3::new (world.rink.width / 2.0, 2.0, z);
                            let rot = Rotation3::from_euler_angles(0.0,rot,0.0);
                            (pos, rot)

                        }
                        HQMSpawnPoint::Bench => {
                            let z = match team {
                                HQMTeam::Red => (world.rink.length/2.0) + 4.0,
                                HQMTeam::Blue => (world.rink.length/2.0) - 4.0
                            };
                            let pos = Point3::new (0.5, 2.0, z);
                            let rot = Rotation3::from_euler_angles(0.0,3.0 * FRAC_PI_2,0.0);
                            (pos, rot)
                        }
                    };
                    if let Some(i) = world.create_player_object(team, pos, rot.matrix().clone_owned(), player.hand, player_index, "".to_string(), player.mass) {
                        player.skater = Some(i);
                        player.view_player_index = player_index;
                        info!("{} ({}) has joined team {:?}", player.player_name, player_index, team);
                        Some(Some((i, team)))
                    } else {
                        None
                    }
                },
                None => {
                    None
                }
            }
        }
    }
}

fn get_packets (objects: &[HQMGameObject]) -> Vec<HQMObjectPacket> {
    let mut packets: Vec<HQMObjectPacket> = Vec::with_capacity(32);
    for i in 0usize..32 {
        let packet = match &objects[i] {
            HQMGameObject::Puck(puck) => HQMObjectPacket::Puck(puck.get_packet()),
            HQMGameObject::Player(player) => HQMObjectPacket::Skater(player.get_packet()),
            HQMGameObject::None => HQMObjectPacket::None
        };
        packets.push(packet);
    }
    packets
}

fn get_player_name(bytes: Vec<u8>) -> Option<String> {
    let first_null = bytes.iter().position(|x| *x == 0);

    let bytes = match first_null {
        Some(x) => &bytes[0..x],
        None => &bytes[..]
    }.to_vec();
    return match String::from_utf8(bytes) {
        Ok(s) => {
            let s = s.trim();
            let s = if s.is_empty() {
                "Noname"
            } else {
                s
            };
            Some(String::from(s))
        } ,
        Err(_) => None
    };
}

async fn get_master_server () -> Result<SocketAddr, Box<dyn Error>> {
    let s = reqwest::get("http://www.crypticsea.com/anewzero/serverinfo.php")
        .await?.text().await?;

    let split = s.split_ascii_whitespace().collect::<Vec<&str>>();

    let addr = split.get(1).unwrap_or(&"").parse::<IpAddr> ()?;
    let port = split.get(2).unwrap_or(&"").parse::<u16> ()?;
    Ok(SocketAddr::new(addr, port))
}

#[derive(Copy, Clone, Eq, PartialEq)]
pub(crate) enum HQMMuteStatus {
    NotMuted,
    ShadowMuted,
    Muted
}

pub(crate) struct HQMConnectedPlayer {
    pub(crate) player_name: String,
    pub(crate) addr: SocketAddr,
    client_version: u8,
    pub(crate) preferred_faceoff_position: Option<String>,
    pub(crate) skater: Option<usize>,
    game_id: u32,
    input: HQMPlayerInput,
    known_packet: u32,
    known_msgpos: usize,
    chat_rep: Option<u8>,
    messages: Vec<Rc<HQMMessage>>,
    inactivity: u32,
    pub(crate) is_admin: bool,
    pub(crate) is_muted: HQMMuteStatus,
    pub(crate) team_switch_timer: u32,
    hand: HQMSkaterHand,
    pub(crate) mass: f32,
    deltatime: u32,
    last_ping: VecDeque<f32>,
    view_player_index: usize
}

impl HQMConnectedPlayer {
    pub fn new(player_index: usize, player_name: String, addr: SocketAddr, global_messages: Vec<Rc<HQMMessage>>) -> Self {
        HQMConnectedPlayer {
            player_name,
            addr,
            client_version: 0,
            preferred_faceoff_position: None,
            skater: None,
            game_id: u32::MAX,
            known_packet: u32::MAX,
            known_msgpos: 0,
            chat_rep: None,
            messages: global_messages,
            input: HQMPlayerInput::default(),
            inactivity: 0,
            is_admin: false,
            is_muted: HQMMuteStatus::NotMuted,
            hand: HQMSkaterHand::Right,
            team_switch_timer: 0,
            // store latest deltime client sends you to respond with it
            deltatime: 0,
            last_ping: VecDeque::new (),
            view_player_index: player_index,
            mass: 1.0
        }
    }

    fn add_directed_user_chat_message2(&mut self, message: String, sender_index: Option<usize>) {
        // This message will only be visible to a single player
        let chat = HQMMessage::Chat {
            player_index: sender_index,
            message,
        };
        self.messages.push(Rc::new (chat));
    }

    #[allow(dead_code)]
    pub(crate) fn add_directed_user_chat_message(&mut self, message: String, sender_index: usize) {
        self.add_directed_user_chat_message2(message, Some (sender_index));
    }

    #[allow(dead_code)]
    pub(crate) fn add_directed_server_chat_message(&mut self, message: String) {
        self.add_directed_user_chat_message2(message, None);
    }

}

#[derive(Eq, PartialEq, Debug, Copy, Clone)]
pub enum HQMIcingConfiguration {
    Off,
    Touch,
    NoTouch
}

#[derive(Eq, PartialEq, Debug, Copy, Clone)]
pub enum HQMOffsideConfiguration {
    Off,
    Delayed,
    Immediate
}

#[derive(Eq, PartialEq, Debug, Copy, Clone)]
pub enum HQMSpawnPoint {
    Center,
    Bench
}

#[derive(Eq, PartialEq, Debug, Copy, Clone)]
pub enum HQMServerMode {
    Match,
    PermanentWarmup
}

pub(crate) struct HQMServerConfiguration {
    pub(crate) server_name: String,
    pub(crate) port: u16,
    pub(crate) public: bool,
    pub(crate) player_max: usize,
    pub(crate) team_max: usize,
    pub(crate) force_team_size_parity: bool,
    pub(crate) welcome: Vec<String>,
    pub(crate) mode: HQMServerMode,

    pub(crate) password: String,

    pub(crate) time_period: u32,
    pub(crate) time_warmup: u32,
    pub(crate) time_break: u32,
    pub(crate) time_intermission: u32,
    pub(crate) mercy: u32,
    pub(crate) first_to: u32,
    pub(crate) offside: HQMOffsideConfiguration,
    pub(crate) icing: HQMIcingConfiguration,
    pub(crate) warmup_pucks: usize,

    pub(crate) cheats_enabled: bool,

    pub(crate) replays_enabled: bool,

    pub(crate) spawn_point: HQMSpawnPoint,
<<<<<<< HEAD

    pub(crate) physics_configuration: HQMPhysicsConfig,

=======
    pub(crate) cylinder_puck_post_collision: bool,
>>>>>>> 96916e2c
}<|MERGE_RESOLUTION|>--- conflicted
+++ resolved
@@ -2186,11 +2186,7 @@
     pub(crate) replays_enabled: bool,
 
     pub(crate) spawn_point: HQMSpawnPoint,
-<<<<<<< HEAD
 
     pub(crate) physics_configuration: HQMPhysicsConfig,
 
-=======
-    pub(crate) cylinder_puck_post_collision: bool,
->>>>>>> 96916e2c
-}+}
